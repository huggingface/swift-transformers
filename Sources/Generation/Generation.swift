--- conflicted
+++ resolved
@@ -33,18 +33,13 @@
 /// Array of token IDs representing generated output tokens.
 public typealias GenerationOutput = [Int]
 
-<<<<<<< HEAD
-/// A callable (a model, usually), that predicts the next token after a given sequence
-@available(macOS 15.0, iOS 18.0, *)
-public typealias NextTokenModel = (MLTensor, GenerationConfig) async -> MLTensor
-=======
 /// A callable model that predicts the next token after a given sequence.
 ///
 /// - Parameter tokens: Input token sequence
 /// - Parameter config: Generation configuration
 /// - Returns: Logits array for next token prediction
-public typealias NextTokenModel = (InputTokens, GenerationConfig) -> any MLShapedArrayProtocol
->>>>>>> 52a6f591
+@available(macOS 15.0, iOS 18.0, *)
+public typealias NextTokenModel = (MLTensor, GenerationConfig) async -> MLTensor
 
 /// Callback for receiving generated tokens during streaming.
 public typealias PredictionTokensCallback = (GenerationOutput) -> Void
@@ -52,22 +47,9 @@
 /// Callback for receiving generated text during streaming.
 public typealias PredictionStringCallback = (String) -> Void
 
-<<<<<<< HEAD
+/// Protocol for text generation implementations.
 @available(macOS 15.0, iOS 18.0, *)
 public protocol Generation {
-=======
-/// Protocol for text generation implementations.
-public protocol Generation {
-    /// Performs greedy search generation.
-    ///
-    /// - Parameters:
-    ///   - config: Generation configuration
-    ///   - tokens: Input token sequence
-    ///   - model: Model for next token prediction
-    ///   - callback: Optional callback for streaming tokens
-    /// - Returns: Generated token sequence
-    func greedySearch(config: GenerationConfig, tokens: InputTokens, model: NextTokenModel, callback: PredictionTokensCallback?) async -> GenerationOutput
-
     /// Generates text from a prompt string.
     ///
     /// - Parameters:
@@ -77,7 +59,6 @@
     ///   - tokenizer: Tokenizer for encoding/decoding
     ///   - callback: Optional callback for streaming text
     /// - Returns: Generated text string
->>>>>>> 52a6f591
     func generate(config: GenerationConfig, prompt: String, model: NextTokenModel, tokenizer: Tokenizer, callback: PredictionStringCallback?) async -> String
 }
 
@@ -120,45 +101,24 @@
         return await tensorToGenerationOutput(outputTokens)
     }
 
-<<<<<<< HEAD
     private func tensorToGenerationOutput(_ tensor: MLTensor) async -> GenerationOutput {
         await tensor.shapedArray(of: Int32.self).scalars.map { Int($0) }
-=======
-    /// Performs sampling-based text generation with configurable logits warping.
-    ///
-    /// Uses various logits warpers (temperature, top-k, top-p, repetition penalty) to modify
-    /// token probabilities before sampling, enabling diverse and controllable text generation.
-    ///
-    /// - Parameters:
-    ///   - config: Generation configuration with sampling parameters
-    ///   - tokens: Input token sequence
-    ///   - model: Model for next token prediction
-    ///   - callback: Optional callback for streaming tokens
-    /// - Returns: Generated token sequence
-    ///
-    /// - Note: Based on https://github.com/huggingface/transformers/blob/42017d82baa083da2bee3055fdac80c81ee97b8a/src/transformers/generation/utils.py#L1552
-    func sample(config: GenerationConfig, tokens: InputTokens, model: NextTokenModel, callback: PredictionTokensCallback? = nil) async -> GenerationOutput {
-        // Iterate until we find the eos token or reach the max length
-        // TODO: additional stopping criteria
-        var outputTokens = tokens
-        let logitsProcessor = LogitsProcessor(logitsWarpers: logitsWarpers(config: config))
-        while outputTokens.count < config.maxLength {
-            let outputs = model(outputTokens, config)
-            // `floats` can be much faster than `scalars` for a vector with stride 1, as it uses `memcpy` in that case
-            let logits = (outputs as? MLShapedArraySlice<Float>)?.floats ?? outputs.scalars as! [Float]
-            let (indexes, processedLogits) = logitsProcessor(logits)
-            let nextToken = Math.sample(indexes: indexes, probs: Math.softmax(processedLogits))
-            if nextToken == config.eosTokenId { break }
-            outputTokens.append(nextToken)
-            callback?(outputTokens)
-        }
-        return outputTokens
->>>>>>> 52a6f591
     }
 }
 
 @available(macOS 15.0, iOS 18.0, *)
 public extension Generation {
+    /// Performs greedy or sampling-based text generation based on generation configuration.
+    ///
+    /// - Parameters:
+    ///   - config: Generation configuration with sampling parameters
+    ///   - prompt: Input string
+    ///   - model: Model for next token prediction
+    ///   - tokenizer: Tokenizer to convert prompt to input tokens
+    ///   - callback: Optional callback for streaming tokens
+    /// - Returns: Generated token sequence
+    ///
+    /// - Note: Based on https://github.com/huggingface/transformers/blob/42017d82baa083da2bee3055fdac80c81ee97b8a/src/transformers/generation/utils.py#L1552
     func generate(
         config: GenerationConfig,
         prompt: String,
