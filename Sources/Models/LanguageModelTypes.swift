//
//  LanguageModelTypes.swift
//
//
//  Created by Pedro Cuenca on 8/5/23.
//

#if canImport(CoreML)
import CoreML

import Generation
import Tokenizers

<<<<<<< HEAD
/// A causal language model.
@available(macOS 15.0, iOS 18.0, *)
=======
/// Protocol defining the core interface for language model implementations.
///
/// This protocol establishes the fundamental requirements for any language model
/// that can perform next-token prediction and text generation tasks.
>>>>>>> 52a6f591
public protocol LanguageModelProtocol {
    /// The name or path of the model.
    ///
    /// This corresponds to the `name_or_path` field in Hugging Face transformers.
    var modelName: String { get }

    /// The tokenizer associated with this model.
    ///
    /// - Returns: A configured tokenizer instance
    /// - Throws: An error if the tokenizer cannot be loaded or configured
    var tokenizer: Tokenizer { get async throws }

    /// The underlying CoreML model used for inference.
    var model: MLModel { get }

<<<<<<< HEAD
    /// Resets the state of the language model.
    ///
    /// Call `resetState()` for each new sequence generated.
    func resetState() async

    init(model: MLModel)

    /// Returns the next token conditioned on the given input.
    /// - Parameters:
    ///   - input: The input sequence to condition the language model.
    ///   - config: The generation configuration.
    /// - Returns: The raw scores of the next token.
    func predictNextTokenScores(_ input: MLTensor, config: GenerationConfig) async -> MLTensor
=======
    /// Creates a new language model instance from a CoreML model.
    ///
    /// - Parameter model: The CoreML model to wrap
    init(model: MLModel)

    /// Predicts the next token scores for the given input tokens.
    ///
    /// - Parameters:
    ///   - tokens: The input token sequence
    ///   - config: The generation configuration containing model parameters
    /// - Returns: A shaped array containing the logits for the next token prediction
    func predictNextTokenScores(_ tokens: InputTokens, config: GenerationConfig) -> any MLShapedArrayProtocol

    /// Function call syntax for next token prediction.
    ///
    /// This provides a more convenient syntax for calling `predictNextTokenScores`.
    ///
    /// - Parameters:
    ///   - tokens: The input token sequence
    ///   - config: The generation configuration containing model parameters
    /// - Returns: A shaped array containing the logits for the next token prediction
    func callAsFunction(_ tokens: InputTokens, config: GenerationConfig) -> any MLShapedArrayProtocol
>>>>>>> 52a6f591
}

@available(macOS 15.0, iOS 18.0, *)
public extension LanguageModelProtocol {
<<<<<<< HEAD
    func callAsFunction(_ input: MLTensor, config: GenerationConfig) async -> MLTensor {
        await predictNextTokenScores(input, config: config)
    }
}

@available(macOS 15.0, iOS 18.0, *)
=======
    /// Default implementation of function call syntax that delegates to `predictNextTokenScores`.
    func callAsFunction(_ tokens: InputTokens, config: GenerationConfig) -> any MLShapedArrayProtocol {
        predictNextTokenScores(tokens, config: config)
    }
}

/// Protocol for language models that support text generation capabilities.
///
/// This protocol extends `LanguageModelProtocol` and `Generation` to provide
/// high-level text generation functionality with configurable parameters.
>>>>>>> 52a6f591
public protocol TextGenerationModel: Generation, LanguageModelProtocol {
    /// The default generation configuration for this model.
    ///
    /// Provides model-specific defaults for generation parameters such as
    /// sampling behavior, temperature, and token limits.
    var defaultGenerationConfig: GenerationConfig { get }

<<<<<<< HEAD
    func generate(
        config: GenerationConfig,
        prompt: String,
        callback: PredictionStringCallback?
    ) async throws -> String
=======
    /// Generates text based on the given prompt and configuration.
    ///
    /// - Parameters:
    ///   - config: The generation configuration specifying parameters like max tokens and sampling
    ///   - prompt: The input text to use as the generation starting point
    ///   - callback: Optional callback to receive intermediate generation results
    /// - Returns: The generated text as a string
    /// - Throws: An error if text generation fails
    func generate(config: GenerationConfig, prompt: String, callback: PredictionStringCallback?) async throws -> String
>>>>>>> 52a6f591
}

@available(macOS 15.0, iOS 18.0, *)
public extension TextGenerationModel {
    /// Default implementation of text generation that uses the underlying generation framework.
    ///
    /// - Parameters:
    ///   - config: The generation configuration specifying parameters like max tokens and sampling
    ///   - prompt: The input text to use as the generation starting point
    ///   - callback: Optional callback to receive intermediate generation results
    /// - Returns: The generated text as a string
    /// - Throws: An error if text generation fails
    @discardableResult
    func generate(config: GenerationConfig, prompt: String, callback: PredictionStringCallback? = nil) async throws -> String {
        // Prepare the language model for a new sequence.
        await resetState()

        // Run inference.
        return try await generate(
            config: config,
            prompt: prompt,
            model: callAsFunction,
            tokenizer: tokenizer,
            callback: callback
        )
    }
}
#endif // canImport(CoreML)<|MERGE_RESOLUTION|>--- conflicted
+++ resolved
@@ -11,15 +11,11 @@
 import Generation
 import Tokenizers
 
-<<<<<<< HEAD
-/// A causal language model.
-@available(macOS 15.0, iOS 18.0, *)
-=======
 /// Protocol defining the core interface for language model implementations.
 ///
 /// This protocol establishes the fundamental requirements for any language model
 /// that can perform next-token prediction and text generation tasks.
->>>>>>> 52a6f591
+@available(macOS 15.0, iOS 18.0, *)
 public protocol LanguageModelProtocol {
     /// The name or path of the model.
     ///
@@ -35,21 +31,11 @@
     /// The underlying CoreML model used for inference.
     var model: MLModel { get }
 
-<<<<<<< HEAD
     /// Resets the state of the language model.
     ///
     /// Call `resetState()` for each new sequence generated.
     func resetState() async
 
-    init(model: MLModel)
-
-    /// Returns the next token conditioned on the given input.
-    /// - Parameters:
-    ///   - input: The input sequence to condition the language model.
-    ///   - config: The generation configuration.
-    /// - Returns: The raw scores of the next token.
-    func predictNextTokenScores(_ input: MLTensor, config: GenerationConfig) async -> MLTensor
-=======
     /// Creates a new language model instance from a CoreML model.
     ///
     /// - Parameter model: The CoreML model to wrap
@@ -58,11 +44,14 @@
     /// Predicts the next token scores for the given input tokens.
     ///
     /// - Parameters:
-    ///   - tokens: The input token sequence
-    ///   - config: The generation configuration containing model parameters
-    /// - Returns: A shaped array containing the logits for the next token prediction
-    func predictNextTokenScores(_ tokens: InputTokens, config: GenerationConfig) -> any MLShapedArrayProtocol
+    ///   - input: The input sequence tensor.
+    ///   - config: The generation configuration containing model parameters.
+    /// - Returns: MLTensor with the raw scores of the next token.
+    func predictNextTokenScores(_ input: MLTensor, config: GenerationConfig) async -> MLTensor
+}
 
+@available(macOS 15.0, iOS 18.0, *)
+public extension LanguageModelProtocol {
     /// Function call syntax for next token prediction.
     ///
     /// This provides a more convenient syntax for calling `predictNextTokenScores`.
@@ -71,23 +60,8 @@
     ///   - tokens: The input token sequence
     ///   - config: The generation configuration containing model parameters
     /// - Returns: A shaped array containing the logits for the next token prediction
-    func callAsFunction(_ tokens: InputTokens, config: GenerationConfig) -> any MLShapedArrayProtocol
->>>>>>> 52a6f591
-}
-
-@available(macOS 15.0, iOS 18.0, *)
-public extension LanguageModelProtocol {
-<<<<<<< HEAD
     func callAsFunction(_ input: MLTensor, config: GenerationConfig) async -> MLTensor {
         await predictNextTokenScores(input, config: config)
-    }
-}
-
-@available(macOS 15.0, iOS 18.0, *)
-=======
-    /// Default implementation of function call syntax that delegates to `predictNextTokenScores`.
-    func callAsFunction(_ tokens: InputTokens, config: GenerationConfig) -> any MLShapedArrayProtocol {
-        predictNextTokenScores(tokens, config: config)
     }
 }
 
@@ -95,7 +69,7 @@
 ///
 /// This protocol extends `LanguageModelProtocol` and `Generation` to provide
 /// high-level text generation functionality with configurable parameters.
->>>>>>> 52a6f591
+@available(macOS 15.0, iOS 18.0, *)
 public protocol TextGenerationModel: Generation, LanguageModelProtocol {
     /// The default generation configuration for this model.
     ///
@@ -103,13 +77,6 @@
     /// sampling behavior, temperature, and token limits.
     var defaultGenerationConfig: GenerationConfig { get }
 
-<<<<<<< HEAD
-    func generate(
-        config: GenerationConfig,
-        prompt: String,
-        callback: PredictionStringCallback?
-    ) async throws -> String
-=======
     /// Generates text based on the given prompt and configuration.
     ///
     /// - Parameters:
@@ -118,8 +85,11 @@
     ///   - callback: Optional callback to receive intermediate generation results
     /// - Returns: The generated text as a string
     /// - Throws: An error if text generation fails
-    func generate(config: GenerationConfig, prompt: String, callback: PredictionStringCallback?) async throws -> String
->>>>>>> 52a6f591
+    func generate(
+        config: GenerationConfig,
+        prompt: String,
+        callback: PredictionStringCallback?
+    ) async throws -> String
 }
 
 @available(macOS 15.0, iOS 18.0, *)
