//
//  LanguageModel.swift
//
//
//  Created by Pedro Cuenca on 7/5/23.
//

#if canImport(CoreML)
import CoreML

import Generation
import Hub
import Tokenizers

<<<<<<< HEAD
@available(macOS 15.0, iOS 18.0, *)
=======
/// A high-level interface for language model inference using CoreML.
///
/// `LanguageModel` provides a convenient way to load and interact with pre-trained
/// language models that have been converted to CoreML format. It handles model
/// initialization, input/output processing, and context length management.
>>>>>>> 52a6f591
public class LanguageModel {
    /// The underlying CoreML model used for inference.
    public let model: MLModel

    /// The minimum context length supported by the model.
    public let minContextLength: Int

    /// The maximum context length supported by the model.
    public let maxContextLength: Int

    private var configuration: LanguageModelConfigurationFromHub?
    private var _tokenizer: Tokenizer?

    /// Creates a new language model instance from a CoreML model.
    ///
    /// - Parameter model: The CoreML model to wrap
    /// - Important: Triggers a fatal error if the model doesn't have the expected input shape information
    public required init(model: MLModel) {
        self.model = model
        (minContextLength, maxContextLength) = Self.contextRange(from: model)
        configuration = LanguageModelConfigurationFromHub(modelName: modelName)
    }

    public func resetState() async {}

    public func predictNextTokenScores(
        _ tokens: MLTensor,
        config: GenerationConfig
    ) async -> MLTensor {
        assert(tokens.rank == 2) // [batch, current sequence length]
        let tokenCount = tokens.shape[1]
        let padLength = maxContextLength - tokenCount
        let padding = MLTensor(repeating: Int32(config.padTokenId ?? 0), shape: [1, padLength])
        let inputIDs = MLTensor(concatenating: [tokens, padding], alongAxis: -1)
        var inputDictionary = [inputIdsName: inputIDs]
        if isRequiringAttentionMask {
            let mask = [Int32](repeating: 1, count: tokenCount) + [Int32](repeating: 0, count: padLength)
            let attentionMask = MLTensor(shape: inputIDs.shape, scalars: mask)
            inputDictionary[Keys.attentionMask] = attentionMask
        }
        let outputs = try! await model.prediction(from: inputDictionary)

        assert(outputs.keys.contains(Keys.logits))

        let scores = outputs[Keys.logits]!
        assert(scores.rank == 3)
        let tokenIndex = tokenCount - 1
        let nextTokenScores = scores[nil, tokenIndex, nil].expandingShape(at: 0)
        assert(nextTokenScores.rank == 3)
        assert(nextTokenScores.shape[0] == 1 && nextTokenScores.shape[1] == 1)
        return nextTokenScores
    }
}

@available(macOS 15.0, iOS 18.0, *)
private extension LanguageModel {
    static func contextRange(from model: MLModel) -> (min: Int, max: Int) {
        contextRange(from: model, inputKey: Keys.inputIds)
    }

    static func contextRange(from model: MLModel, inputKey: String) -> (min: Int, max: Int) {
        let inputDescription = model.modelDescription.inputDescriptionsByName[inputKey]

        guard let shapeConstraint = inputDescription?.multiArrayConstraint?.shapeConstraint else {
            fatalError("Cannot obtain shape information")
        }

        var minContextLength = 128
        var maxContextLength = 128

        switch shapeConstraint.type {
        case .enumerated:
            minContextLength = shapeConstraint.enumeratedShapes[0][1].intValue
            maxContextLength = minContextLength
        case .range:
            if let sizeRangeForDimension = inputDescription?.multiArrayConstraint?.shapeConstraint.sizeRangeForDimension {
                let lastAxis = sizeRangeForDimension.count - 1
                let range = sizeRangeForDimension[lastAxis] as? NSRange
                minContextLength = range?.location ?? 1
                maxContextLength = range?.length ?? 128
            }
        case .unspecified:
            break
        @unknown default:
            break
        }

        return (minContextLength, maxContextLength)
    }
}

@available(macOS 15.0, iOS 18.0, *)
extension LanguageModel {
    struct Configurations {
        var modelConfig: Config
        var tokenizerConfig: Config?
        var tokenizerData: Config
    }
}

@available(macOS 15.0, iOS 18.0, *)
extension LanguageModel {
    enum Keys {
        // Input keys
        static let inputIds = "inputIds"
        static let attentionMask = "attentionMask"
        static let causalMask = "causalMask"
        static let keyCache = "keyCache"
        static let valueCache = "valueCache"
        // Output keys
        static let logits = "logits"
        static let presentKeys = "presentKeys"
        static let presentValues = "presentValues"
    }
}

@available(macOS 15.0, iOS 18.0, *)
public extension LanguageModel {
<<<<<<< HEAD
    static func loadCompiled(
        url: URL,
        computeUnits: MLComputeUnits = .cpuAndGPU
    ) throws -> LanguageModel {
=======
    /// Loads a compiled CoreML model from disk.
    ///
    /// - Parameters:
    ///   - url: The URL of the compiled CoreML model file (.mlmodelc)
    ///   - computeUnits: The compute units to use for model inference
    /// - Returns: A configured `LanguageModel` instance
    /// - Throws: An error if the model cannot be loaded from the specified URL
    static func loadCompiled(url: URL, computeUnits: MLComputeUnits = .cpuAndGPU) throws -> LanguageModel {
>>>>>>> 52a6f591
        let config = MLModelConfiguration()
        config.computeUnits = computeUnits
        let model = try MLModel(contentsOf: url, configuration: config)
        return switch kvCacheAvailability(for: model) {
        case .statefulKVCache: LanguageModelWithStatefulKVCache(model: model)
        default: LanguageModel(model: model)
        }
    }
}

@available(macOS 15.0, iOS 18.0, *)
extension LanguageModel {
    enum KVCacheAvailability {
        /// Language models that support KV cache via state. Implementation details for handling state
        /// encapsulated within the Core ML framework.
        ///
        /// Input: State
        /// Output: N/A
        case statefulKVCache
    }
}

@available(macOS 15.0, iOS 18.0, *)
public extension LanguageModel {
<<<<<<< HEAD
    var metadata: [MLModelMetadataKey: Any] {
        model.modelDescription.metadata
    }

    var modelDescription: MLModelDescription {
        model.modelDescription
    }

=======
    /// A human-readable description of the model.
    ///
    /// Returns the model's description from its metadata, or the display name if no description is available.
>>>>>>> 52a6f591
    var description: String {
        if let description = metadata[MLModelMetadataKey.description] as? String,
            !description.isEmpty
        {
            return description
        }
        return model.configuration.modelDisplayName ?? ""
    }

    /// The name or path of the model.
    ///
    /// Returns the model identifier from Hugging Face Hub metadata if available,
    /// otherwise falls back to the model's display name.
    var modelName: String {
        if let userFields = metadata[MLModelMetadataKey.creatorDefinedKey] as? [String: String],
            let name = userFields["co.huggingface.exporters.name"]
        {
            return name
        }
        // This is usually the basename of the file, that's our best bet if no metadata exists
        guard let modelName = model.configuration.modelDisplayName else {
            fatalError("Models must have a name that identifies them")
        }
        return modelName
    }

    /// The feature description for the input_ids input.
    var inputIdsDescription: MLFeatureDescription {
        modelDescription.inputDescriptionsByName[Keys.inputIds]!
    }

    /// The name of the input_ids feature in the model.
    var inputIdsName: String {
        inputIdsDescription.name
    }

    /// The expected shape of the input_ids tensor.
    var inputIdsShape: [Int] {
        inputIdsDescription.multiArrayConstraint!.shape.map(\.intValue)
    }

<<<<<<< HEAD
    var isRequiringAttentionMask: Bool {
        modelDescription.inputDescriptionsByName[Keys.attentionMask] != nil
    }

    var isRequiringCausalMask: Bool {
        modelDescription.inputDescriptionsByName[Keys.causalMask] != nil
    }
=======
    /// Whether the model requires attention mask inputs.
    var requiresAttention: Bool {
        model.modelDescription.inputDescriptionsByName[attention_mask] != nil
    }

    /// Predicts the next token scores for the given input tokens.
    ///
    /// - Parameters:
    ///   - tokens: The input token sequence
    ///   - config: The generation configuration containing model parameters
    /// - Returns: A shaped array containing the logits for the next token prediction
    func predictNextTokenScores(_ tokens: InputTokens, config: GenerationConfig) -> any MLShapedArrayProtocol {
        // TODO: exceptions

        // Maybe pad or truncate
        let maxTokens = min(tokens.count, maxContextLength)
        let padLength = maxTokens >= minContextLength ? 0 : minContextLength - maxTokens
        let inputTokens = Array(tokens[0..<maxTokens]) + Array(repeating: config.padTokenId ?? 0, count: padLength)
>>>>>>> 52a6f591

    fileprivate static func kvCacheAvailability(for model: MLModel) -> KVCacheAvailability? {
        func isStatefulKVCacheAvailable(for model: MLModel) -> Bool {
            let kCacheState = model.modelDescription.stateDescriptionsByName[Keys.keyCache] != nil
            let vCacheState = model.modelDescription.stateDescriptionsByName[Keys.valueCache] != nil
            guard Set([kCacheState, vCacheState]).count == 1 else {
                fatalError("Invalid model configuration, expecting KV cache for states")
            }
            return kCacheState && kCacheState
        }

        func isDynamicallyShaped(_ description: MLFeatureDescription) -> Bool {
            guard let multiArrayConstraint = description.multiArrayConstraint else {
                return false
            }
            return switch multiArrayConstraint.shapeConstraint.type {
            case .unspecified: true
            case .enumerated: multiArrayConstraint.shapeConstraint.enumeratedShapes.count > 1
            case .range: true
            default: false
            }
        }

        if isStatefulKVCacheAvailable(for: model) {
            return .statefulKVCache
        }
        let kCacheInput = model.modelDescription.inputDescriptionsByName[Keys.keyCache] != nil
        let vCacheInput = model.modelDescription.inputDescriptionsByName[Keys.valueCache] != nil
        let kCacheOutput = model.modelDescription.outputDescriptionsByName[Keys.presentKeys] != nil
        let vCacheOutput = model.modelDescription.outputDescriptionsByName[Keys.presentValues] != nil

        guard Set([kCacheInput, vCacheInput, kCacheOutput, vCacheOutput]).count == 1 else {
            fatalError("Invalid model configuration, expecting KV cache for inputs and outputs")
        }
        guard kCacheInput else {
            return nil
        }
        // Check if cache is dynamic or not.
        let kCacheConstraint = model.modelDescription.inputDescriptionsByName[Keys.keyCache]!
        if isDynamicallyShaped(kCacheConstraint) {
            fatalError(
                """
                KV Cache using IO is currently not supported, please file a feature request on \
                https://github.com/huggingface/swift-transformers
                """)
        } else {
            fatalError(
                """
                KV Cache using IO is currently not supported, please file a feature request on \
                https://github.com/huggingface/swift-transformers
                """)
        }
    }
}

<<<<<<< HEAD
/// async properties downloaded from the configuration
@available(macOS 15.0, iOS 18.0, *)
=======
// MARK: - Configuration Properties

/// Asynchronous properties that are downloaded from the Hugging Face Hub configuration.
>>>>>>> 52a6f591
public extension LanguageModel {
    /// The model configuration dictionary.
    ///
    /// - Returns: The model's configuration as parsed from config.json
    /// - Throws: An error if the configuration cannot be loaded
    var modelConfig: Config? {
        get async throws {
            try await configuration!.modelConfig
        }
    }

    /// The tokenizer configuration dictionary.
    ///
    /// - Returns: The tokenizer configuration if available, nil otherwise
    /// - Throws: An error if the configuration cannot be loaded
    var tokenizerConfig: Config? {
        get async throws {
            try await configuration!.tokenizerConfig
        }
    }

    /// The tokenizer data dictionary containing vocabulary and merges.
    ///
    /// - Returns: The tokenizer data configuration
    /// - Throws: An error if the tokenizer data cannot be loaded
    var tokenizerData: Config {
        get async throws {
            try await configuration!.tokenizerData
        }
    }

    /// The model architecture type.
    ///
    /// - Returns: A string identifying the model type (e.g., "llama", "gpt2")
    /// - Throws: An error if the model configuration cannot be accessed
    var modelType: String? {
        get async throws {
            try await modelConfig?.modelType.string()
        }
    }

    /// Text generation specific parameters from the model configuration.
    ///
    /// - Returns: Configuration parameters for text generation, if specified
    /// - Throws: An error if the model configuration cannot be accessed
    var textGenerationParameters: Config? {
        get async throws {
            try await modelConfig?.taskSpecificParams.textGeneration
        }
    }

    /// The default sampling behavior for this model.
    ///
    /// - Returns: Whether sampling should be used by default for text generation
    /// - Throws: An error if the configuration cannot be accessed
    var defaultDoSample: Bool {
        get async throws {
            try await textGenerationParameters?.doSample.boolean() ?? true
        }
    }

    /// The beginning-of-sequence token ID.
    ///
    /// - Returns: The BOS token ID if specified in the configuration
    /// - Throws: An error if the model configuration cannot be accessed
    var bosTokenId: Int? {
        get async throws {
            let modelConfig = try await modelConfig
            return modelConfig?.bosTokenId.integer()
        }
    }

    /// The end-of-sequence token ID.
    ///
    /// - Returns: The EOS token ID if specified in the configuration
    /// - Throws: An error if the model configuration cannot be accessed
    var eosTokenId: Int? {
        get async throws {
            let modelConfig = try await modelConfig
            return modelConfig?.eosTokenId.integer()
        }
    }

    /// The tokenizer associated with this model.
    ///
    /// Lazily loads and caches the tokenizer on first access.
    ///
    /// - Returns: A configured tokenizer instance
    /// - Throws: `TokenizerError.tokenizerConfigNotFound` if tokenizer configuration is missing,
    ///           or other errors during tokenizer creation
    var tokenizer: Tokenizer {
        get async throws {
            guard _tokenizer == nil else { return _tokenizer! }
            guard let tokenizerConfig = try await tokenizerConfig else {
                throw TokenizerError.tokenizerConfigNotFound
            }
            let tokenizerData = try await tokenizerData
            _tokenizer = try AutoTokenizer.from(tokenizerConfig: tokenizerConfig, tokenizerData: tokenizerData)
            return _tokenizer!
        }
    }
}

<<<<<<< HEAD
@available(macOS 15.0, iOS 18.0, *)
extension LanguageModel: TextGenerationModel {
=======
// MARK: - TextGenerationModel Conformance

extension LanguageModel: TextGenerationModel {
    /// The default generation configuration for this model.
    ///
    /// Provides sensible defaults based on the model type, with model-specific
    /// optimizations for known architectures like GPT models.
>>>>>>> 52a6f591
    public var defaultGenerationConfig: GenerationConfig {
        var config = GenerationConfig(maxNewTokens: 2048)
        switch modelName.lowercased() {
        case let x where x.contains("gpt"):
            config.doSample = true
            config.topK = 50
        default: break
        }
        return config
    }
}

<<<<<<< HEAD
@available(macOS 15.0, iOS 18.0, *)
public class LanguageModelWithStatefulKVCache: LanguageModel {
    private enum Mode {
        case prefilling
        case extending
    }
    private var mode: Mode = .prefilling

    var state: MLState?

    public required init(model: MLModel) {
        super.init(model: model)
        // To support pre-filling and extend, the input must support
        // flexible shapes.
        guard maxContextLength - minContextLength > 1 else {
            fatalError("Expecting ranged query sequence length.")
        }
    }

    public override func resetState() async {
        state = model.makeState()
        mode = .prefilling
    }

    public override func predictNextTokenScores(
        _ tokens: MLTensor,
        config _: GenerationConfig
    ) async -> MLTensor {
        assert(tokens.rank == 2) // [batch, current sequence length]
        let tokenCount = tokens.shape[1]
        guard let state else {
            fatalError(
                """
                Encountered uninitialized `state`. Ensure `resetState` is called prior to calling \
                `predictNextTokenScores`. 
                """)
        }
        let inputIds =
            switch mode {
            case .prefilling: tokens // Pass in all takens if pre-filling prompt
            case .extending: tokens[nil, -1].expandingShape(at: 0) // otherwise just the last token
            }
        mode = .extending

        var inputDictionary = [
            Keys.inputIds: inputIds
        ]
        if isRequiringAttentionMask {
            #if !((os(macOS) || (macCatalyst)) && arch(x86_64))
            // TODO: Infer scalar type from cache or model I/O descriptors
            let attentionMask = MLTensor(zeros: [1, 1, 1, tokenCount + 1], scalarType: Float16.self)
            inputDictionary[Keys.attentionMask] = attentionMask
            #else
            fatalError()
            #endif
        }
        if isRequiringCausalMask {
            #if !((os(macOS) || targetEnvironment(macCatalyst)) && arch(x86_64))
            // TODO: Infer scalar type from cache or model I/O descriptors
            let causalMask = MLTensor(zeros: [1, 1, 1, tokenCount + 1], scalarType: Float16.self)
            inputDictionary[Keys.causalMask] = causalMask
            #else
            fatalError()
            #endif
        }
        let outputs = try! await model.prediction(from: inputDictionary, using: state)

        assert(outputs.keys.contains(Keys.logits))
        let scores = outputs[Keys.logits]!
        assert(scores.rank == 3)
        let tokenIndex = inputIds.shape[1] - 1
        let nextTokenScores = scores[nil, tokenIndex, nil].expandingShape(at: 0)
        assert(nextTokenScores.rank == 3)
        assert(nextTokenScores.shape[0] == 1 && nextTokenScores.shape[1] == 1)
        return nextTokenScores
    }
}

=======
/// Errors that can occur during tokenizer operations in language models.
>>>>>>> 52a6f591
public enum TokenizerError: LocalizedError {
    /// The tokenizer configuration file could not be found.
    case tokenizerConfigNotFound

    public var errorDescription: String? {
        switch self {
        case .tokenizerConfigNotFound:
            String(localized: "Tokenizer configuration could not be found. The model may be missing required tokenizer files.", comment: "Error when tokenizer configuration is missing")
        }
    }
}

#endif // canImport(CoreML)<|MERGE_RESOLUTION|>--- conflicted
+++ resolved
@@ -12,15 +12,12 @@
 import Hub
 import Tokenizers
 
-<<<<<<< HEAD
-@available(macOS 15.0, iOS 18.0, *)
-=======
+@available(macOS 15.0, iOS 18.0, *)
 /// A high-level interface for language model inference using CoreML.
 ///
 /// `LanguageModel` provides a convenient way to load and interact with pre-trained
 /// language models that have been converted to CoreML format. It handles model
 /// initialization, input/output processing, and context length management.
->>>>>>> 52a6f591
 public class LanguageModel {
     /// The underlying CoreML model used for inference.
     public let model: MLModel
@@ -139,12 +136,6 @@
 
 @available(macOS 15.0, iOS 18.0, *)
 public extension LanguageModel {
-<<<<<<< HEAD
-    static func loadCompiled(
-        url: URL,
-        computeUnits: MLComputeUnits = .cpuAndGPU
-    ) throws -> LanguageModel {
-=======
     /// Loads a compiled CoreML model from disk.
     ///
     /// - Parameters:
@@ -153,7 +144,6 @@
     /// - Returns: A configured `LanguageModel` instance
     /// - Throws: An error if the model cannot be loaded from the specified URL
     static func loadCompiled(url: URL, computeUnits: MLComputeUnits = .cpuAndGPU) throws -> LanguageModel {
->>>>>>> 52a6f591
         let config = MLModelConfiguration()
         config.computeUnits = computeUnits
         let model = try MLModel(contentsOf: url, configuration: config)
@@ -178,20 +168,21 @@
 
 @available(macOS 15.0, iOS 18.0, *)
 public extension LanguageModel {
-<<<<<<< HEAD
+    /// Metadata fields associated to the Core ML model.
     var metadata: [MLModelMetadataKey: Any] {
         model.modelDescription.metadata
     }
 
+    /// A description of a model containing input, output, and state feature descriptions.
+    ///
+    /// Returns a MLModelDescription instance.
     var modelDescription: MLModelDescription {
         model.modelDescription
     }
 
-=======
     /// A human-readable description of the model.
     ///
     /// Returns the model's description from its metadata, or the display name if no description is available.
->>>>>>> 52a6f591
     var description: String {
         if let description = metadata[MLModelMetadataKey.description] as? String,
             !description.isEmpty
@@ -233,35 +224,21 @@
         inputIdsDescription.multiArrayConstraint!.shape.map(\.intValue)
     }
 
-<<<<<<< HEAD
+    /// Whether the model requires attention mask inputs.
     var isRequiringAttentionMask: Bool {
         modelDescription.inputDescriptionsByName[Keys.attentionMask] != nil
     }
 
+    /// Whether the model requires a causal attention mask.
     var isRequiringCausalMask: Bool {
         modelDescription.inputDescriptionsByName[Keys.causalMask] != nil
     }
-=======
-    /// Whether the model requires attention mask inputs.
-    var requiresAttention: Bool {
-        model.modelDescription.inputDescriptionsByName[attention_mask] != nil
-    }
-
-    /// Predicts the next token scores for the given input tokens.
+
+    /// Determines the type of KV Cache available for the model, if any.
     ///
     /// - Parameters:
-    ///   - tokens: The input token sequence
-    ///   - config: The generation configuration containing model parameters
-    /// - Returns: A shaped array containing the logits for the next token prediction
-    func predictNextTokenScores(_ tokens: InputTokens, config: GenerationConfig) -> any MLShapedArrayProtocol {
-        // TODO: exceptions
-
-        // Maybe pad or truncate
-        let maxTokens = min(tokens.count, maxContextLength)
-        let padLength = maxTokens >= minContextLength ? 0 : minContextLength - maxTokens
-        let inputTokens = Array(tokens[0..<maxTokens]) + Array(repeating: config.padTokenId ?? 0, count: padLength)
->>>>>>> 52a6f591
-
+    ///   - model: The Core ML model
+    /// - Returns: The type of KV Cache available.
     fileprivate static func kvCacheAvailability(for model: MLModel) -> KVCacheAvailability? {
         func isStatefulKVCacheAvailable(for model: MLModel) -> Bool {
             let kCacheState = model.modelDescription.stateDescriptionsByName[Keys.keyCache] != nil
@@ -316,14 +293,10 @@
     }
 }
 
-<<<<<<< HEAD
-/// async properties downloaded from the configuration
-@available(macOS 15.0, iOS 18.0, *)
-=======
 // MARK: - Configuration Properties
 
 /// Asynchronous properties that are downloaded from the Hugging Face Hub configuration.
->>>>>>> 52a6f591
+@available(macOS 15.0, iOS 18.0, *)
 public extension LanguageModel {
     /// The model configuration dictionary.
     ///
@@ -427,18 +400,14 @@
     }
 }
 
-<<<<<<< HEAD
-@available(macOS 15.0, iOS 18.0, *)
-extension LanguageModel: TextGenerationModel {
-=======
 // MARK: - TextGenerationModel Conformance
 
+@available(macOS 15.0, iOS 18.0, *)
 extension LanguageModel: TextGenerationModel {
     /// The default generation configuration for this model.
     ///
     /// Provides sensible defaults based on the model type, with model-specific
     /// optimizations for known architectures like GPT models.
->>>>>>> 52a6f591
     public var defaultGenerationConfig: GenerationConfig {
         var config = GenerationConfig(maxNewTokens: 2048)
         switch modelName.lowercased() {
@@ -451,7 +420,10 @@
     }
 }
 
-<<<<<<< HEAD
+/// Language model implementation with stateful KV Cache.
+///
+/// Maintains a KV Cache as sequence generation progresses,
+/// using stateful Core ML buffers to minimize latency.
 @available(macOS 15.0, iOS 18.0, *)
 public class LanguageModelWithStatefulKVCache: LanguageModel {
     private enum Mode {
@@ -530,9 +502,7 @@
     }
 }
 
-=======
 /// Errors that can occur during tokenizer operations in language models.
->>>>>>> 52a6f591
 public enum TokenizerError: LocalizedError {
     /// The tokenizer configuration file could not be found.
     case tokenizerConfigNotFound
