//
//  HubApi.swift
//
//
//  Created by Pedro Cuenca on 20231230.
//

import Foundation

public struct HubApi {
    var downloadBase: URL
    var hfToken: String?
    var endpoint: String
    var useBackgroundSession: Bool

    public typealias RepoType = Hub.RepoType
    public typealias Repo = Hub.Repo
    
<<<<<<< HEAD
    public init(
        downloadBase: URL? = nil,
        hfToken: String? = nil,
        endpoint: String = "https://huggingface.co",
        useBackgroundSession: Bool = false
    ) {
=======
    public init(downloadBase: URL? = nil, hfToken: String? = nil, endpoint: String = "https://huggingface.co", useBackgroundSession: Bool = false) {
>>>>>>> 1fdb4f44
        self.hfToken = hfToken ?? ProcessInfo.processInfo.environment["HUGGING_FACE_HUB_TOKEN"]
        if let downloadBase {
            self.downloadBase = downloadBase
        } else {
            let documents = FileManager.default.urls(for: .documentDirectory, in: .userDomainMask).first!
            self.downloadBase = documents.appending(component: "huggingface")
        }
        self.endpoint = endpoint
        self.useBackgroundSession = useBackgroundSession
    }
    
    public static let shared = HubApi()
}

/// File retrieval
public extension HubApi {
    /// Model data for parsed filenames
    struct Sibling: Codable {
        let rfilename: String
    }
    
    struct SiblingsResponse: Codable {
        let siblings: [Sibling]
    }
        
    /// Throws error if the response code is not 20X
    func httpGet(for url: URL) async throws -> (Data, HTTPURLResponse) {
        var request = URLRequest(url: url)
        if let hfToken = hfToken {
            request.setValue("Bearer \(hfToken)", forHTTPHeaderField: "Authorization")
        }
        let (data, response) = try await URLSession.shared.data(for: request)
        guard let response = response as? HTTPURLResponse else { throw Hub.HubClientError.unexpectedError }
        
        switch response.statusCode {
        case 200..<300: break
        case 400..<500: throw Hub.HubClientError.authorizationRequired
        default: throw Hub.HubClientError.httpStatusCode(response.statusCode)
        }

        return (data, response)
    }
    
    func getFilenames(from repo: Repo, matching globs: [String] = []) async throws -> [String] {
        // Read repo info and only parse "siblings"
        let url = URL(string: "\(endpoint)/api/\(repo.type)/\(repo.id)")!
        let (data, _) = try await httpGet(for: url)
        let response = try JSONDecoder().decode(SiblingsResponse.self, from: data)
        let filenames = response.siblings.map { $0.rfilename }
        guard globs.count > 0 else { return filenames }
        
        var selected: Set<String> = []
        for glob in globs {
            selected = selected.union(filenames.matching(glob: glob))
        }
        return Array(selected)
    }
    
    func getFilenames(from repoId: String, matching globs: [String] = []) async throws -> [String] {
        return try await getFilenames(from: Repo(id: repoId), matching: globs)
    }
    
    func getFilenames(from repo: Repo, matching glob: String) async throws -> [String] {
        return try await getFilenames(from: repo, matching: [glob])
    }
    
    func getFilenames(from repoId: String, matching glob: String) async throws -> [String] {
        return try await getFilenames(from: Repo(id: repoId), matching: [glob])
    }
}

/// Configuration loading helpers
public extension HubApi {
    /// Assumes the file has already been downloaded.
    /// `filename` is relative to the download base.
    func configuration(from filename: String, in repo: Repo) throws -> Config {
        let fileURL = localRepoLocation(repo).appending(path: filename)
        return try configuration(fileURL: fileURL)
    }
    
    /// Assumes the file is already present at local url.
    /// `fileURL` is a complete local file path for the given model
    func configuration(fileURL: URL) throws -> Config {
        let data = try Data(contentsOf: fileURL)
        let parsed = try JSONSerialization.jsonObject(with: data, options: [])
        guard let dictionary = parsed as? [NSString: Any] else { throw Hub.HubClientError.parse }
        return Config(dictionary)
    }
}

/// Whoami
public extension HubApi {
    func whoami() async throws -> Config {
        guard hfToken != nil else { throw Hub.HubClientError.authorizationRequired }
        
        let url = URL(string: "\(endpoint)/api/whoami-v2")!
        let (data, _) = try await httpGet(for: url)

        let parsed = try JSONSerialization.jsonObject(with: data, options: [])
        guard let dictionary = parsed as? [NSString: Any] else { throw Hub.HubClientError.parse }
        return Config(dictionary)
    }
}

/// Snaphsot download
public extension HubApi {
    func localRepoLocation(_ repo: Repo) -> URL {
        downloadBase.appending(component: repo.type.rawValue).appending(component: repo.id)
    }
    
    struct HubFileDownloader {
        let repo: Repo
        let repoDestination: URL
        let relativeFilename: String
        let hfToken: String?
        let endpoint: String?
        let backgroundSession: Bool

        var source: URL {
            // https://huggingface.co/coreml-projects/Llama-2-7b-chat-coreml/resolve/main/tokenizer.json?download=true
            var url = URL(string: endpoint ?? "https://huggingface.co")!
            if repo.type != .models {
                url = url.appending(component: repo.type.rawValue)
            }
            url = url.appending(path: repo.id)
            url = url.appending(path: "resolve/main") // TODO: revisions
            url = url.appending(path: relativeFilename)
            return url
        }
        
        var destination: URL {
            repoDestination.appending(path: relativeFilename)
        }
        
        var downloaded: Bool {
            FileManager.default.fileExists(atPath: destination.path)
        }
        
        func prepareDestination() throws {
            let directoryURL = destination.deletingLastPathComponent()
            try FileManager.default.createDirectory(at: directoryURL, withIntermediateDirectories: true, attributes: nil)
        }

        // Note we go from Combine in Downloader to callback-based progress reporting
        // We'll probably need to support Combine as well to play well with Swift UI
        // (See for example PipelineLoader in swift-coreml-diffusers)
        @discardableResult
        func download(progressHandler: @escaping (Double) -> Void) async throws -> URL {
            guard !downloaded else { return destination }

            try prepareDestination()
            let downloader = Downloader(from: source, to: destination, using: hfToken, inBackground: backgroundSession)
            let downloadSubscriber = downloader.downloadState.sink { state in
                if case .downloading(let progress) = state {
                    progressHandler(progress)
                }
            }
            _ = try withExtendedLifetime(downloadSubscriber) {
                try downloader.waitUntilDone()
            }
            return destination
        }
    }

    @discardableResult
    func snapshot(from repo: Repo, matching globs: [String] = [], progressHandler: @escaping (Progress) -> Void = { _ in }) async throws -> URL {
        let filenames = try await getFilenames(from: repo, matching: globs)
        let progress = Progress(totalUnitCount: Int64(filenames.count))
        let repoDestination = localRepoLocation(repo)
        for filename in filenames {
            let fileProgress = Progress(totalUnitCount: 100, parent: progress, pendingUnitCount: 1)
            let downloader = HubFileDownloader(
                repo: repo,
                repoDestination: repoDestination,
                relativeFilename: filename,
                hfToken: hfToken,
                endpoint: endpoint,
                backgroundSession: useBackgroundSession
            )
            try await downloader.download { fractionDownloaded in
                fileProgress.completedUnitCount = Int64(100 * fractionDownloaded)
                progressHandler(progress)
            }
            fileProgress.completedUnitCount = 100
        }
        progressHandler(progress)
        return repoDestination
    }
    
    @discardableResult
    func snapshot(from repoId: String, matching globs: [String] = [], progressHandler: @escaping (Progress) -> Void = { _ in }) async throws -> URL {
        return try await snapshot(from: Repo(id: repoId), matching: globs, progressHandler: progressHandler)
    }
    
    @discardableResult
    func snapshot(from repo: Repo, matching glob: String, progressHandler: @escaping (Progress) -> Void = { _ in }) async throws -> URL {
        return try await snapshot(from: repo, matching: [glob], progressHandler: progressHandler)
    }
    
    @discardableResult
    func snapshot(from repoId: String, matching glob: String, progressHandler: @escaping (Progress) -> Void = { _ in }) async throws -> URL {
        return try await snapshot(from: Repo(id: repoId), matching: [glob], progressHandler: progressHandler)
    }
}

/// Stateless wrappers that use `HubApi` instances
public extension Hub {
    static func getFilenames(from repo: Hub.Repo, matching globs: [String] = []) async throws -> [String] {
        return try await HubApi.shared.getFilenames(from: repo, matching: globs)
    }
    
    static func getFilenames(from repoId: String, matching globs: [String] = []) async throws -> [String] {
        return try await HubApi.shared.getFilenames(from: Repo(id: repoId), matching: globs)
    }
    
    static func getFilenames(from repo: Repo, matching glob: String) async throws -> [String] {
        return try await HubApi.shared.getFilenames(from: repo, matching: glob)
    }
    
    static func getFilenames(from repoId: String, matching glob: String) async throws -> [String] {
        return try await HubApi.shared.getFilenames(from: Repo(id: repoId), matching: glob)
    }
    
    static func snapshot(from repo: Repo, matching globs: [String] = [], progressHandler: @escaping (Progress) -> Void = { _ in }) async throws -> URL {
        return try await HubApi.shared.snapshot(from: repo, matching: globs, progressHandler: progressHandler)
    }
    
    static func snapshot(from repoId: String, matching globs: [String] = [], progressHandler: @escaping (Progress) -> Void = { _ in }) async throws -> URL {
        return try await HubApi.shared.snapshot(from: Repo(id: repoId), matching: globs, progressHandler: progressHandler)
    }
    
    static func snapshot(from repo: Repo, matching glob: String, progressHandler: @escaping (Progress) -> Void = { _ in }) async throws -> URL {
        return try await HubApi.shared.snapshot(from: repo, matching: glob, progressHandler: progressHandler)
    }
    
    static func snapshot(from repoId: String, matching glob: String, progressHandler: @escaping (Progress) -> Void = { _ in }) async throws -> URL {
        return try await HubApi.shared.snapshot(from: Repo(id: repoId), matching: glob, progressHandler: progressHandler)
    }
    
    static func whoami(token: String) async throws -> Config {
        return try await HubApi(hfToken: token).whoami()
    }
}

public extension [String] {
    func matching(glob: String) -> [String] {
        filter { fnmatch(glob, $0, 0) == 0 }
    }
}<|MERGE_RESOLUTION|>--- conflicted
+++ resolved
@@ -16,16 +16,12 @@
     public typealias RepoType = Hub.RepoType
     public typealias Repo = Hub.Repo
     
-<<<<<<< HEAD
     public init(
         downloadBase: URL? = nil,
         hfToken: String? = nil,
         endpoint: String = "https://huggingface.co",
         useBackgroundSession: Bool = false
     ) {
-=======
-    public init(downloadBase: URL? = nil, hfToken: String? = nil, endpoint: String = "https://huggingface.co", useBackgroundSession: Bool = false) {
->>>>>>> 1fdb4f44
         self.hfToken = hfToken ?? ProcessInfo.processInfo.environment["HUGGING_FACE_HUB_TOKEN"]
         if let downloadBase {
             self.downloadBase = downloadBase
